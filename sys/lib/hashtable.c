--- conflicted
+++ resolved
@@ -35,14 +35,10 @@
     unsigned int pindex, size = primes[0];
 
     /* Check requested hashtable isn't too large */
-<<<<<<< HEAD
-    if (minsize > (1u << 30)) {
+    if (minsize > (1UL << 30)) {
         return NULL;
     }
 
-=======
-    if (minsize > (1UL << 30)) return NULL;
->>>>>>> 4eb05e24
     /* Enforce size as prime */
     for (pindex = 0; pindex < prime_table_length; pindex++) {
         if (primes[pindex] > minsize) {
